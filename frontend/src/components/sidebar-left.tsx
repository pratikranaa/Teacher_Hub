"use client"

import * as React from "react"
import { usePathname } from "next/navigation"
import {
  AudioWaveform,
  Blocks,
  Calendar,
  Command,
  Home,
  Inbox,
  MessageCircleQuestion,
  Search,
  Settings2,
  Sparkles,
  Trash2,
  Plus,
  ChevronsUpDown,
  LogOut,
  User,
  Bell,
  Clock,
} from "lucide-react"

import { NavFavorites } from "@/components/nav-favorites"
import { NavMain } from "@/components/nav-main"
import { NavSecondary } from "@/components/nav-secondary"
import { NavWorkspaces } from "@/components/nav-workspaces"
import { TeamSwitcher } from "@/components/team-switcher"
import {
  Sidebar,
  SidebarContent,
  SidebarHeader,
  SidebarRail,
} from "@/components/ui/sidebar"

<<<<<<< HEAD
=======
// This is sample data.
const data = {
  teams: [
    {
      name: "Teacher Hub",
      logo: Command,
      plan: "Enterprise",
    },
  ],
  navMain: [
    {
      title: "Home",
      url: "/dashboard",
      icon: Home,
      isActive: (window.location.pathname === "/dashboard-teacher" || window.location.pathname === "/dashboard" || window.location.pathname === "/dashboard-school" ) ? true : false,
    },
    {
      title: "My Profile",
      url: "/account",
      icon: User,
      isActive: (window.location.pathname === "/account") ? true : false,
    },
    // {
    //   title: "Request Substitute",
    //   url: "#",
    //   icon: Plus,
    // },
    {
      title: "Session History",
      url: "/history",
      icon: Clock,
      badge: "10",
      isActive: (window.location.pathname === "/history") ? true : false,
    },
    {
      title: "External Recordings",
      url: "/external-recordings",
      icon: AudioWaveform,
      isActive: (window.location.pathname === "/external-recordings") ? true : false,
    },
  ],
  navSecondary: [
  ],
  favorites: [
  ],
  workspaces: [
  ],
}

>>>>>>> 253746fd
export function SidebarLeft({
  ...props
}: React.ComponentProps<typeof Sidebar>) {
  const pathname = usePathname()

  // This is sample data with dynamic isActive based on current path
  const data = {
    teams: [
      {
        name: "Teacher Hub",
        logo: Command,
        plan: "Enterprise",
      },
    ],
    navMain: [
      {
        title: "Home",
        url: "/dashboard",
        icon: Home,
        isActive: pathname === "/dashboard-teacher" || pathname === "/dashboard" || pathname === "/dashboard-school",
      },
      {
        title: "My Profile",
        url: "/account",
        icon: User,
        isActive: pathname === "/account",
      },
      // {
      //   title: "Request Substitute",
      //   url: "#",
      //   icon: Plus,
      // },
      {
        title: "Session History",
        url: "/history",
        icon: Clock,
        badge: "10",
        isActive: pathname === "/history",
      },
    ],
    navSecondary: [
    ],
    favorites: [
    ],
    workspaces: [
    ],
  }

  return (
    <Sidebar className="border-r-0" {...props}>
      <SidebarHeader>
        <TeamSwitcher teams={data.teams} />
        <NavMain items={data.navMain} />
      </SidebarHeader>
      <SidebarContent>
        {/* <NavFavorites favorites={data.favorites} /> */}
        {/* <NavWorkspaces workspaces={data.workspaces} /> */}
        <NavSecondary items={data.navSecondary} className="mt-auto" />
      </SidebarContent>
      <SidebarRail />
    </Sidebar>
  )
}<|MERGE_RESOLUTION|>--- conflicted
+++ resolved
@@ -34,58 +34,7 @@
   SidebarRail,
 } from "@/components/ui/sidebar"
 
-<<<<<<< HEAD
-=======
-// This is sample data.
-const data = {
-  teams: [
-    {
-      name: "Teacher Hub",
-      logo: Command,
-      plan: "Enterprise",
-    },
-  ],
-  navMain: [
-    {
-      title: "Home",
-      url: "/dashboard",
-      icon: Home,
-      isActive: (window.location.pathname === "/dashboard-teacher" || window.location.pathname === "/dashboard" || window.location.pathname === "/dashboard-school" ) ? true : false,
-    },
-    {
-      title: "My Profile",
-      url: "/account",
-      icon: User,
-      isActive: (window.location.pathname === "/account") ? true : false,
-    },
-    // {
-    //   title: "Request Substitute",
-    //   url: "#",
-    //   icon: Plus,
-    // },
-    {
-      title: "Session History",
-      url: "/history",
-      icon: Clock,
-      badge: "10",
-      isActive: (window.location.pathname === "/history") ? true : false,
-    },
-    {
-      title: "External Recordings",
-      url: "/external-recordings",
-      icon: AudioWaveform,
-      isActive: (window.location.pathname === "/external-recordings") ? true : false,
-    },
-  ],
-  navSecondary: [
-  ],
-  favorites: [
-  ],
-  workspaces: [
-  ],
-}
 
->>>>>>> 253746fd
 export function SidebarLeft({
   ...props
 }: React.ComponentProps<typeof Sidebar>) {
